--- conflicted
+++ resolved
@@ -154,15 +154,6 @@
     }
   }
 
-<<<<<<< HEAD
-  protected void doStop() {
-    executor.shutdownNow();
-    adapterClient.close();
-    try {
-      serverSocket.close();
-    } catch (IOException e) {
-      LOG.warn("Error while closing server socket: {}", e.getMessage());
-=======
   /**
    * Stops the adapter, shutting down the executor, closing the server socket, and closing the
    * adapter client.
@@ -172,9 +163,9 @@
   void stop() throws IOException {
     if (!started) {
       throw new IllegalStateException("Adapter was never started!");
->>>>>>> cee63708
     }
     executor.shutdownNow();
+    adapterClient.close();
     serverSocket.close();
     LOG.info("Adapter stopped.");
   }
