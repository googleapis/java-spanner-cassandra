/*
Copyright 2025 Google LLC

Licensed under the Apache License, Version 2.0 (the "License");
you may not use this file except in compliance with the License.
You may obtain a copy of the License at

    http://www.apache.org/licenses/LICENSE-2.0

Unless required by applicable law or agreed to in writing, software
distributed under the License is distributed on an "AS IS" BASIS,
WITHOUT WARRANTIES OR CONDITIONS OF ANY KIND, either express or implied.
See the License for the specific language governing permissions and
limitations under the License.
*/
package com.google.cloud.spanner.adapter;

import com.google.api.gax.rpc.TransportChannelProvider;
import com.google.auth.Credentials;
import com.google.cloud.spanner.adapter.metrics.BuiltInMetricsRecorder;
import java.net.InetAddress;
import java.time.Duration;
import java.util.Optional;

/** Options for creating the {@link Adapter}. */
class AdapterOptions {

  private static final String DEFAULT_SPANNER_ENDPOINT = "spanner.googleapis.com:443";
  private static final int DEFAULT_NUM_GRPC_CHANNELS = 4;

  /** Builder class for creating an instance of {@link AdapterOptions}. */
  static class Builder {
    String spannerEndpoint = DEFAULT_SPANNER_ENDPOINT;
    int tcpPort;
    InetAddress inetAddress;
    String databaseUri;
    int numGrpcChannels = DEFAULT_NUM_GRPC_CHANNELS;
    Optional<Duration> maxCommitDelay = Optional.empty();
    private TransportChannelProvider channelProvider = null;
    private Credentials credentials;
<<<<<<< HEAD
    private BuiltInMetricsRecorder metricsRecorder;
=======
    private boolean useVirtualThreads = false;
>>>>>>> 393ae0a1

    /** The Cloud Spanner endpoint. */
    Builder spannerEndpoint(String spannerEndpoint) {
      this.spannerEndpoint = spannerEndpoint;
      return this;
    }

    /** The local TCP port number that the adapter server should listen on. */
    Builder tcpPort(int tcpPort) {
      this.tcpPort = tcpPort;
      return this;
    }

    /** The specific local {@link InetAddress} for the server socket to bind to. */
    Builder inetAddress(InetAddress inetAddress) {
      this.inetAddress = inetAddress;
      return this;
    }

    /** The URI of the Cloud Spanner database to connect to. */
    Builder databaseUri(String databaseUri) {
      this.databaseUri = databaseUri;
      return this;
    }

    /** (Optional) The number of gRPC channels to use for connections to Cloud Spanner. */
    Builder numGrpcChannels(int numGrpcChannels) {
      this.numGrpcChannels = numGrpcChannels;
      return this;
    }

    /** (Optional) The max commit delay to set in requests to optimize write throughput. */
    Builder maxCommitDelay(Duration maxCommitDelay) {
      this.maxCommitDelay = Optional.ofNullable(maxCommitDelay);
      return this;
    }

    /**
     * (Optional) The gRPC channel provider. If set to null or not specified, one will be created by
     * default.
     */
    Builder channelProvider(TransportChannelProvider channelProvider) {
      this.channelProvider = channelProvider;
      return this;
    }

    /**
     * (Optional) The Google Cloud credentials for accessing Cloud Spanner. If set to null or not
     * specified, the application default credentials will be used.
     */
    Builder credentials(Credentials credentials) {
      this.credentials = credentials;
      return this;
    }

<<<<<<< HEAD
    Builder metricsRecorder(BuiltInMetricsRecorder metricsRecorder) {
      this.metricsRecorder = metricsRecorder;
=======
    /** (Optional) Whether to use virtual threads (Java 21+ only) */
    Builder useVirtualThreads(boolean useVirtualThreads) {
      this.useVirtualThreads = useVirtualThreads;
>>>>>>> 393ae0a1
      return this;
    }

    AdapterOptions build() {
      return new AdapterOptions(this);
    }
  }

  private final String spannerEndpoint;
  private final int tcpPort;
  private final InetAddress inetAddress;
  private final String databaseUri;
  private final int numGrpcChannels;
  private final Optional<Duration> maxCommitDelay;
  private TransportChannelProvider channelProvider;
  private Credentials credentials;
<<<<<<< HEAD
  private BuiltInMetricsRecorder metricsRecorder;
=======
  private boolean useVirtualThreads;
>>>>>>> 393ae0a1

  private AdapterOptions(Builder builder) {
    this.spannerEndpoint = builder.spannerEndpoint;
    this.tcpPort = builder.tcpPort;
    this.inetAddress = builder.inetAddress;
    this.databaseUri = builder.databaseUri;
    this.numGrpcChannels = builder.numGrpcChannels;
    this.maxCommitDelay = builder.maxCommitDelay;
    this.channelProvider = builder.channelProvider;
    this.credentials = builder.credentials;
<<<<<<< HEAD
    this.metricsRecorder = builder.metricsRecorder;
=======
    this.useVirtualThreads = builder.useVirtualThreads;
>>>>>>> 393ae0a1
  }

  static Builder newBuilder() {
    return new Builder();
  }

  String getSpannerEndpoint() {
    return spannerEndpoint;
  }

  int getTcpPort() {
    return tcpPort;
  }

  String getDatabaseUri() {
    return databaseUri;
  }

  InetAddress getInetAddress() {
    return inetAddress;
  }

  int getNumGrpcChannels() {
    return numGrpcChannels;
  }

  TransportChannelProvider getChannelProvider() {
    return channelProvider;
  }

  Credentials getCredentials() {
    return credentials;
  }

  boolean getUseVirtualThreads() {
    return useVirtualThreads;
  }

  Optional<Duration> getMaxCommitDelay() {
    return maxCommitDelay;
  }

  BuiltInMetricsRecorder getMetricsRecorder() {
    return metricsRecorder;
  }
}<|MERGE_RESOLUTION|>--- conflicted
+++ resolved
@@ -38,11 +38,8 @@
     Optional<Duration> maxCommitDelay = Optional.empty();
     private TransportChannelProvider channelProvider = null;
     private Credentials credentials;
-<<<<<<< HEAD
     private BuiltInMetricsRecorder metricsRecorder;
-=======
     private boolean useVirtualThreads = false;
->>>>>>> 393ae0a1
 
     /** The Cloud Spanner endpoint. */
     Builder spannerEndpoint(String spannerEndpoint) {
@@ -98,14 +95,14 @@
       return this;
     }
 
-<<<<<<< HEAD
     Builder metricsRecorder(BuiltInMetricsRecorder metricsRecorder) {
       this.metricsRecorder = metricsRecorder;
-=======
+      return this;
+    }
+
     /** (Optional) Whether to use virtual threads (Java 21+ only) */
     Builder useVirtualThreads(boolean useVirtualThreads) {
       this.useVirtualThreads = useVirtualThreads;
->>>>>>> 393ae0a1
       return this;
     }
 
@@ -122,11 +119,8 @@
   private final Optional<Duration> maxCommitDelay;
   private TransportChannelProvider channelProvider;
   private Credentials credentials;
-<<<<<<< HEAD
   private BuiltInMetricsRecorder metricsRecorder;
-=======
   private boolean useVirtualThreads;
->>>>>>> 393ae0a1
 
   private AdapterOptions(Builder builder) {
     this.spannerEndpoint = builder.spannerEndpoint;
@@ -137,11 +131,8 @@
     this.maxCommitDelay = builder.maxCommitDelay;
     this.channelProvider = builder.channelProvider;
     this.credentials = builder.credentials;
-<<<<<<< HEAD
     this.metricsRecorder = builder.metricsRecorder;
-=======
     this.useVirtualThreads = builder.useVirtualThreads;
->>>>>>> 393ae0a1
   }
 
   static Builder newBuilder() {
