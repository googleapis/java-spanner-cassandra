--- conflicted
+++ resolved
@@ -52,10 +52,7 @@
 import java.util.Optional;
 import java.util.concurrent.BlockingQueue;
 import java.util.concurrent.LinkedBlockingQueue;
-<<<<<<< HEAD
-=======
 import java.util.concurrent.atomic.AtomicInteger;
->>>>>>> 3d24f120
 import org.slf4j.Logger;
 import org.slf4j.LoggerFactory;
 
@@ -82,15 +79,10 @@
   private static final Map<String, List<String>> ROUTE_TO_LEADER_HEADER_MAP =
       ImmutableMap.of(ROUTE_TO_LEADER_HEADER_KEY, Collections.singletonList("true"));
   private static final int defaultStreamId = -1;
-<<<<<<< HEAD
-  private final BlockingQueue<ByteString> writeQueue = new LinkedBlockingQueue<>();
-  private static final ByteString DONE = ByteString.EMPTY;
-=======
   private static final AtomicInteger numConnections = new AtomicInteger(0);
   private final BlockingQueue<ByteString> writeQueue = new LinkedBlockingQueue<>();
   private static final ByteString DONE = ByteString.EMPTY;
   private final int connectionId;
->>>>>>> 3d24f120
 
   /**
    * Constructor for DriverConnectionHandler.
@@ -160,10 +152,7 @@
                   Thread.currentThread().interrupt();
                 }
               });
-<<<<<<< HEAD
-=======
       writerThread.setName("Writer thread " + connectionId);
->>>>>>> 3d24f120
       writerThread.start();
 
       // Start accepting requests on the socket.
