/*
Copyright 2025 Google LLC

Licensed under the Apache License, Version 2.0 (the "License");
you may not use this file except in compliance with the License.
You may obtain a copy of the License at

    http://www.apache.org/licenses/LICENSE-2.0

Unless required by applicable law or agreed to in writing, software
distributed under the License is distributed on an "AS IS" BASIS,
WITHOUT WARRANTIES OR CONDITIONS OF ANY KIND, either express or implied.
See the License for the specific language governing permissions and
limitations under the License.
*/

package com.google.cloud.spanner.adapter;

import static com.google.cloud.spanner.adapter.util.ErrorMessageUtils.serverErrorResponse;
import static com.google.cloud.spanner.adapter.util.ErrorMessageUtils.unpreparedResponse;
import static com.google.cloud.spanner.adapter.util.StringUtils.startsWith;

import com.datastax.oss.driver.internal.core.protocol.ByteBufPrimitiveCodec;
import com.datastax.oss.driver.shaded.guava.common.annotations.VisibleForTesting;
import com.datastax.oss.protocol.internal.Compressor;
import com.datastax.oss.protocol.internal.Frame;
import com.datastax.oss.protocol.internal.FrameCodec;
import com.datastax.oss.protocol.internal.request.Batch;
import com.datastax.oss.protocol.internal.request.Execute;
import com.datastax.oss.protocol.internal.request.Query;
import com.google.api.gax.grpc.GrpcCallContext;
import com.google.api.gax.rpc.ApiCallContext;
import com.google.common.collect.ImmutableMap;
import com.google.protobuf.ByteString;
import com.google.spanner.adapter.v1.AdaptMessageRequest;
import com.google.spanner.adapter.v1.AdapterClient;
import io.netty.buffer.ByteBuf;
import io.netty.buffer.ByteBufAllocator;
import io.netty.buffer.Unpooled;
import java.io.BufferedInputStream;
import java.io.BufferedOutputStream;
import java.io.IOException;
import java.io.InputStream;
import java.net.Socket;
import java.nio.ByteBuffer;
import java.nio.charset.StandardCharsets;
import java.time.Duration;
import java.util.Collections;
import java.util.HashMap;
import java.util.List;
import java.util.Map;
import java.util.Optional;
import java.util.concurrent.BlockingQueue;
import java.util.concurrent.LinkedBlockingQueue;
import java.util.concurrent.atomic.AtomicInteger;
import org.slf4j.Logger;
import org.slf4j.LoggerFactory;

/** Handles the connection from a driver, translating TCP data to gRPC requests and vice versa. */
final class DriverConnectionHandler implements Runnable {

  private static final Logger LOG = LoggerFactory.getLogger(DriverConnectionHandler.class);
  private static final int HEADER_LENGTH = 9;
  private static final String PREPARED_QUERY_ID_ATTACHMENT_PREFIX = "pqid/";
  private static final char WRITE_ACTION_QUERY_ID_PREFIX = 'W';
  private static final String ROUTE_TO_LEADER_HEADER_KEY = "x-goog-spanner-route-to-leader";
  private static final String MAX_COMMIT_DELAY_ATTACHMENT_KEY = "max_commit_delay";
  private static final String PROTOCOL_CASSANDRA = "cassandra";
  private static final ByteBufAllocator byteBufAllocator = ByteBufAllocator.DEFAULT;
  private static final FrameCodec<ByteBuf> serverFrameCodec =
      FrameCodec.defaultServer(new ByteBufPrimitiveCodec(byteBufAllocator), Compressor.none());
  private final Socket socket;
  private final AdapterClient adapterClient;
  private final SessionManager sessionManager;
  private final AttachmentsCache attachmentsCache;
  private final Optional<String> maxCommitDelayMillis;
  private final GrpcCallContext defaultContext;
  private final GrpcCallContext defaultContextWithLAR;
  private static final Map<String, List<String>> ROUTE_TO_LEADER_HEADER_MAP =
      ImmutableMap.of(ROUTE_TO_LEADER_HEADER_KEY, Collections.singletonList("true"));
  private static final int defaultStreamId = -1;
  private static final AtomicInteger numConnections = new AtomicInteger(0);
  private final BlockingQueue<ByteString> writeQueue = new LinkedBlockingQueue<>();
  private static final ByteString DONE = ByteString.EMPTY;
  private final int connectionId;

  /**
   * Constructor for DriverConnectionHandler.
   *
   * @param socket The client's socket.
   * @param adapterClient The adapter client used for gRPC communication.
   * @param sessionManager The spanner multiplexed session maintainer object.
   * @param attachmentsCache The global cache for the attachments.
   * @param maxCommitDelay The max commit delay to set in requests to optimize write throughput.
   */
  DriverConnectionHandler(
      Socket socket,
      AdapterClient adapterClient,
      SessionManager sessionManager,
      AttachmentsCache attachmentsCache,
      Optional<Duration> maxCommitDelay) {
    this.socket = socket;
    this.adapterClient = adapterClient;
    this.sessionManager = sessionManager;
    this.attachmentsCache = attachmentsCache;
    this.defaultContext = GrpcCallContext.createDefault();
    this.defaultContextWithLAR =
        GrpcCallContext.createDefault().withExtraHeaders(ROUTE_TO_LEADER_HEADER_MAP);
    if (maxCommitDelay.isPresent()) {
      this.maxCommitDelayMillis = Optional.of(String.valueOf(maxCommitDelay.get().toMillis()));
    } else {
      this.maxCommitDelayMillis = Optional.empty();
    }
    this.connectionId = numConnections.incrementAndGet();
  }

  @VisibleForTesting
  DriverConnectionHandler(
      Socket socket,
      AdapterClient adapterClient,
      SessionManager sessionManager,
      AttachmentsCache attachmentsCache) {
    this(socket, adapterClient, sessionManager, attachmentsCache, Optional.empty());
  }

  /** Runs the connection handler, processing incoming TCP data and sending gRPC requests. */
  @Override
  public void run() {
    LOG.debug("Handling connection from: {}", socket.getRemoteSocketAddress());
    try (BufferedInputStream inputStream = new BufferedInputStream(socket.getInputStream());
        BufferedOutputStream outputStream = new BufferedOutputStream(socket.getOutputStream())) {
      // Create one writer thread per connection to synchronize writes.
      Thread writerThread =
          new Thread(
              () -> {
                try {
                  while (!Thread.currentThread().isInterrupted()) {
                    ByteString response = writeQueue.take();
                    if (response == DONE) {
                      break;
                    }
                    response.writeTo(outputStream);
                    outputStream.flush();
                  }
                } catch (IOException e) {
                  if (!socket.isClosed()) {
                    LOG.error("Writer error: " + e);
                  }
                } catch (InterruptedException e) {
                  LOG.debug("Writer thread interrupted.");
                  // Preserve interrupt status
                  Thread.currentThread().interrupt();
                }
              });
<<<<<<< HEAD
      writerThread.setName("Writer thread " + connectionId);
=======
      writerThread.setName("writer-thread-" + connectionId);
>>>>>>> c8c39b4d
      writerThread.start();

      // Start accepting requests on the socket.
      processRequests(inputStream);

      // Signal the writer thread to stop.
      writeQueue.offer(DONE);

      try {
        // Wait for the writer thread to complete before closing the socket.
        writerThread.join();
      } catch (InterruptedException e) {
        LOG.warn("Wait for writer thread to complete interrupted: {}", e.getMessage());
        // Preserve interrupt status
        Thread.currentThread().interrupt();
      }

    } catch (IOException e) {
      LOG.error(
          "Error handling connection from {}: {}", socket.getRemoteSocketAddress(), e.getMessage());
    } finally {
      try {
        socket.close();
      } catch (IOException e) {
        LOG.warn("Error closing socket: {}", e.getMessage());
      }
    }
  }

  private void processRequests(InputStream inputStream) throws IOException {
    // Keep processing until End-Of-Stream is reached on the input
    while (true) {
      byte[] responseToWrite;
      int streamId = defaultStreamId; // Initialize with a default value.
      try {
        // 1. Read and construct the payload from the input stream
        byte[] payload = constructPayload(inputStream);

        // 2. Check for EOF signaled by an empty payload
        if (payload.length == 0) {
          break; // Break out of the loop gracefully in case of EOF
        }

        // 3. Prepare the payload.
        PreparePayloadResult prepareResult = preparePayload(payload);
        streamId = prepareResult.getStreamId();
        Optional<byte[]> response = prepareResult.getAttachmentErrorResponse();

        // 4. If attachment preparation didn't yield an immediate response, send the gRPC request.
        if (!response.isPresent()) {
          // Make async AdaptMessage gRPC call and move on to reading next request.
          adaptMessageAsync(streamId, payload, prepareResult);
          continue;
        }
        responseToWrite = response.get();

      } catch (RuntimeException e) {
        // 5. Handle any error during payload construction or attachment processing.
        // Create a server error response to send back to the client.
        LOG.error("Error processing request: ", e);
        responseToWrite =
            serverErrorResponse(
                streamId, "Server error during request processing: " + e.getMessage());
      }

      writeQueue.offer(ByteString.copyFrom(responseToWrite));
    }
  }

  private static int readNBytesJava8(InputStream in, byte[] b, int off, int len)
      throws IOException {
    if (off < 0 || len < 0 || len > b.length - off) {
      throw new IndexOutOfBoundsException(
          String.format("offset %d, length %d, buffer length %d", off, len, b.length));
    }

    if (len == 0) {
      return 0;
    }

    int totalBytesRead = 0;
    int bytesReadInCurrentLoop;

    // Loop until the desired number of bytes are read or EOF is reached
    while (totalBytesRead < len) {
      // Calculate how many bytes are still needed
      int remaining = len - totalBytesRead;
      // Calculate the current offset in the buffer
      int currentOffset = off + totalBytesRead;

      // Attempt to read the remaining bytes
      bytesReadInCurrentLoop = in.read(b, currentOffset, remaining);

      if (bytesReadInCurrentLoop == -1) {
        // End Of Stream (EOF) reached before 'len' bytes were read.
        break;
      }

      totalBytesRead += bytesReadInCurrentLoop;
    }

    return totalBytesRead;
  }

  private byte[] constructPayload(InputStream socketInputStream)
      throws IOException, IllegalArgumentException {
    byte[] header = new byte[HEADER_LENGTH];
    int bytesRead = readNBytesJava8(socketInputStream, header, 0, HEADER_LENGTH);
    if (bytesRead == 0) {
      // EOF
      return new byte[0];
    } else if (bytesRead < HEADER_LENGTH) {
      throw new IllegalArgumentException("Payload is not well formed.");
    }

    // Extract the body length from the header.
    int bodyLength = load32BigEndian(header, 5);

    if (bodyLength < 0) {
      throw new IllegalArgumentException("Payload is not well formed.");
    }

    byte[] body = new byte[bodyLength];
    if (readNBytesJava8(socketInputStream, body, 0, bodyLength) < bodyLength) {
      throw new IllegalArgumentException("Payload is not well formed.");
    }

    // Combine the header and body into the payload.
    byte[] payload = new byte[HEADER_LENGTH + bodyLength];
    System.arraycopy(header, 0, payload, 0, HEADER_LENGTH);
    System.arraycopy(body, 0, payload, HEADER_LENGTH, bodyLength);

    return payload;
  }

  private int load32BigEndian(byte[] bytes, int offset) {
    return ByteBuffer.wrap(bytes, offset, 4).getInt();
  }

  /**
   * Attempts to prepare the given payload prior to sending the request.
   *
   * <p>This method checks the type of message encoded in the payload and sets the appropriate
   * attachment response and context. For attachments, it checks if the payload is an Execute or
   * Batch request and if it contains a queryId. If a queryId is found, it checks if a corresponding
   * prepared query exists in the global state. If a prepared query is found, it adds the prepared
   * query to the attachments map. If a prepared query is not found, it sets an error in the result
   * object.
   *
   * @param payload The payload to process.
   * @return A {@link PreparePayloadResult} containing the result of the operation.
   */
  private PreparePayloadResult preparePayload(byte[] payload) {
    ByteBuf payloadBuf = Unpooled.wrappedBuffer(payload);
    Frame frame = serverFrameCodec.decode(payloadBuf);
    payloadBuf.release();

    Map<String, String> attachments = new HashMap<>();
    if (frame.message instanceof Execute) {
      return prepareExecuteMessage((Execute) frame.message, frame.streamId, attachments);
    } else if (frame.message instanceof Batch) {
      return prepareBatchMessage((Batch) frame.message, frame.streamId, attachments);
    } else if (frame.message instanceof Query) {
      return prepareQueryMessage((Query) frame.message, frame.streamId, attachments);
    } else {
      return new PreparePayloadResult(defaultContext, frame.streamId);
    }
  }

  private void adaptMessageAsync(int streamId, byte[] payload, PreparePayloadResult prepareResult) {
    AdaptMessageRequest request =
        AdaptMessageRequest.newBuilder()
            .setName(sessionManager.getSession().getName())
            .setProtocol(PROTOCOL_CASSANDRA)
            .putAllAttachments(prepareResult.getAttachments())
            .setPayload(ByteString.copyFrom(payload))
            .build();
    AdaptMessageResponseObserver responseObserver =
        new AdaptMessageResponseObserver(streamId, writeQueue, attachmentsCache);
    adapterClient
        .adaptMessageCallable()
        .call(request, responseObserver, prepareResult.getContext());
  }

  private PreparePayloadResult prepareExecuteMessage(
      Execute message, int streamId, Map<String, String> attachments) {
    ApiCallContext context;
    if (message.queryId != null
        && message.queryId.length > 0
        && message.queryId[0] == WRITE_ACTION_QUERY_ID_PREFIX) {
      context = defaultContextWithLAR;
      if (maxCommitDelayMillis.isPresent()) {
        attachments.put(MAX_COMMIT_DELAY_ATTACHMENT_KEY, maxCommitDelayMillis.get());
      }
    } else {
      context = defaultContext;
    }
    Optional<byte[]> errorResponse =
        prepareAttachmentForQueryId(streamId, attachments, message.queryId);
    return new PreparePayloadResult(context, streamId, attachments, errorResponse);
  }

  private PreparePayloadResult prepareBatchMessage(
      Batch message, int streamId, Map<String, String> attachments) {
    Optional<byte[]> attachmentErrorResponse = Optional.empty();
    for (Object obj : message.queriesOrIds) {
      if (obj instanceof byte[]) {
        Optional<byte[]> errorResponse =
            prepareAttachmentForQueryId(streamId, attachments, (byte[]) obj);
        if (errorResponse.isPresent()) {
          attachmentErrorResponse = errorResponse;
          break;
        }
      }
    }
    if (maxCommitDelayMillis.isPresent()) {
      attachments.put(MAX_COMMIT_DELAY_ATTACHMENT_KEY, maxCommitDelayMillis.get());
    }
    return new PreparePayloadResult(
        defaultContextWithLAR, streamId, attachments, attachmentErrorResponse);
  }

  private PreparePayloadResult prepareQueryMessage(
      Query message, int streamId, Map<String, String> attachments) {
    ApiCallContext context;
    if (startsWith(message.query, "SELECT")) {
      context = defaultContext;
    } else {
      context = defaultContextWithLAR;
      if (maxCommitDelayMillis.isPresent()) {
        attachments.put(MAX_COMMIT_DELAY_ATTACHMENT_KEY, maxCommitDelayMillis.get());
      }
    }
    return new PreparePayloadResult(context, streamId, attachments);
  }

  private Optional<byte[]> prepareAttachmentForQueryId(
      int streamId, Map<String, String> attachments, byte[] queryId) {
    String key = constructKey(queryId);
    Optional<String> val = attachmentsCache.get(key);
    if (!val.isPresent()) {
      return Optional.of(unpreparedResponse(streamId, queryId));
    }
    attachments.put(key, val.get());
    return Optional.empty();
  }

  private static String constructKey(byte[] queryId) {
    return PREPARED_QUERY_ID_ATTACHMENT_PREFIX + new String(queryId, StandardCharsets.UTF_8);
  }
}<|MERGE_RESOLUTION|>--- conflicted
+++ resolved
@@ -152,11 +152,7 @@
                   Thread.currentThread().interrupt();
                 }
               });
-<<<<<<< HEAD
-      writerThread.setName("Writer thread " + connectionId);
-=======
       writerThread.setName("writer-thread-" + connectionId);
->>>>>>> c8c39b4d
       writerThread.start();
 
       // Start accepting requests on the socket.
