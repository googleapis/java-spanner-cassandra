--- conflicted
+++ resolved
@@ -132,11 +132,8 @@
     // Keep processing until End-Of-Stream is reached on the input
     while (true) {
       int streamId = defaultStreamId; // Initialize with a default value.
-<<<<<<< HEAD
       Instant startTime = null;
-=======
       ByteString response;
->>>>>>> 393ae0a1
       try {
         // 1. Read and construct the message context from the input stream
         MessageContext ctx = constructMessageContext(inputStream);
@@ -157,36 +154,24 @@
           // 4. If attachment preparation didn't yield an immediate response, send the gRPC request.
           response =
               adapterClientWrapper.sendGrpcRequest(
-<<<<<<< HEAD
-                  payload, prepareResult.getAttachments(), prepareResult.getContext(), streamId));
-=======
                   ctx.payload,
                   prepareResult.getAttachments(),
                   prepareResult.getContext(),
                   streamId);
           // Now response holds the gRPC result, which might still be empty.
->>>>>>> 393ae0a1
         }
-        outputStream.flush();
-        long d = Duration.between(startTime, Instant.now()).toMillis();
-        adapterClientWrapper.recordMetrics(d, SUCCESS_METRIC_ATTRIBUTES);
       } catch (RuntimeException e) {
         // 5. Handle any error during payload construction or attachment processing.
         // Create a server error response to send back to the client.
         LOG.error("Error processing request: ", e);
         response =
             serverErrorResponse(
-<<<<<<< HEAD
-                streamId, "Server error during request processing: " + e.getMessage()));
-        outputStream.flush();
-      }
-=======
                 streamId, "Server error during request processing: " + e.getMessage());
       }
-
       response.writeTo(outputStream);
       outputStream.flush();
->>>>>>> 393ae0a1
+      long d = Duration.between(startTime, Instant.now()).toMillis();
+      adapterClientWrapper.recordMetrics(d, SUCCESS_METRIC_ATTRIBUTES);
     }
   }
 
