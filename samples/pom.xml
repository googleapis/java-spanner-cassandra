<<<<<<< HEAD
<?xml version="1.0" encoding="UTF-8"?>
<project xmlns="http://maven.apache.org/POM/4.0.0"
         xmlns:xsi="http://www.w3.org/2001/XMLSchema-instance"
         xsi:schemaLocation="http://maven.apache.org/POM/4.0.0 http://maven.apache.org/xsd/maven-4.0.0.xsd">
    <modelVersion>4.0.0</modelVersion>
    <groupId>com.google.cloud</groupId>
    <artifactId>google-cloud-spanner-cassandra-samples</artifactId>
    <version>0.1.0-SNAPSHOT</version> <!-- This artifact should not be released -->
    <packaging>pom</packaging>
    <name>Google Cloud Spanner Cassandra Samples Parent</name>

    <!--
        The parent pom defines common style checks and testing strategies for our samples.
        Removing or replacing it should not affect the execution of the samples in anyway.
    -->
    <parent>
        <groupId>com.google.cloud.samples</groupId>
        <artifactId>shared-configuration</artifactId>
        <version>1.2.2</version>
        <relativePath></relativePath>
    </parent>

    <properties>
        <maven.compiler.source>1.8</maven.compiler.source>
        <maven.compiler.target>1.8</maven.compiler.target>
    </properties>

    <modules>
        <module>snippets</module>
    </modules>

    <build>
        <plugins>
        <plugin>
            <groupId>org.apache.maven.plugins</groupId>
            <artifactId>maven-deploy-plugin</artifactId>
            <version>3.1.3</version>
            <configuration>
            <skip>true</skip>
            </configuration>
        </plugin>
        <plugin>
            <groupId>org.sonatype.plugins</groupId>
            <artifactId>nexus-staging-maven-plugin</artifactId>
            <version>1.7.0</version>
            <configuration>
            <skipNexusStagingDeployMojo>true</skipNexusStagingDeployMojo>
            </configuration>
        </plugin>
        </plugins>
    </build>

=======
<?xml version="1.0" encoding="UTF-8"?>
<project xmlns="http://maven.apache.org/POM/4.0.0"
         xmlns:xsi="http://www.w3.org/2001/XMLSchema-instance"
         xsi:schemaLocation="http://maven.apache.org/POM/4.0.0 http://maven.apache.org/xsd/maven-4.0.0.xsd">
    <modelVersion>4.0.0</modelVersion>
    <groupId>com.google.cloud</groupId>
    <artifactId>google-cloud-spanner-cassandra-samples</artifactId>
    <version>0.1.0-SNAPSHOT</version> <!-- This artifact should not be released -->
    <packaging>pom</packaging>
    <name>Google Cloud Spanner Cassandra Samples Parent</name>

    <!--
        The parent pom defines common style checks and testing strategies for our samples.
        Removing or replacing it should not affect the execution of the samples in anyway.
    -->
    <parent>
        <groupId>com.google.cloud.samples</groupId>
        <artifactId>shared-configuration</artifactId>
        <version>1.2.2</version>
        <relativePath></relativePath>
    </parent>

    <properties>
        <maven.compiler.source>1.8</maven.compiler.source>
        <maven.compiler.target>1.8</maven.compiler.target>
    </properties>

    <modules>
        <module>snippets</module>
    </modules>

    <build>
        <plugins>
        <plugin>
            <groupId>org.apache.maven.plugins</groupId>
            <artifactId>maven-deploy-plugin</artifactId>
            <version>3.1.4</version>
            <configuration>
            <skip>true</skip>
            </configuration>
        </plugin>
        <plugin>
            <groupId>org.sonatype.plugins</groupId>
            <artifactId>nexus-staging-maven-plugin</artifactId>
            <version>1.7.0</version>
            <configuration>
            <skipNexusStagingDeployMojo>true</skipNexusStagingDeployMojo>
            </configuration>
        </plugin>
        </plugins>
    </build>

>>>>>>> 8b9f5b3f
</project><|MERGE_RESOLUTION|>--- conflicted
+++ resolved
@@ -1,4 +1,3 @@
-<<<<<<< HEAD
 <?xml version="1.0" encoding="UTF-8"?>
 <project xmlns="http://maven.apache.org/POM/4.0.0"
          xmlns:xsi="http://www.w3.org/2001/XMLSchema-instance"
@@ -50,59 +49,4 @@
         </plugin>
         </plugins>
     </build>
-
-=======
-<?xml version="1.0" encoding="UTF-8"?>
-<project xmlns="http://maven.apache.org/POM/4.0.0"
-         xmlns:xsi="http://www.w3.org/2001/XMLSchema-instance"
-         xsi:schemaLocation="http://maven.apache.org/POM/4.0.0 http://maven.apache.org/xsd/maven-4.0.0.xsd">
-    <modelVersion>4.0.0</modelVersion>
-    <groupId>com.google.cloud</groupId>
-    <artifactId>google-cloud-spanner-cassandra-samples</artifactId>
-    <version>0.1.0-SNAPSHOT</version> <!-- This artifact should not be released -->
-    <packaging>pom</packaging>
-    <name>Google Cloud Spanner Cassandra Samples Parent</name>
-
-    <!--
-        The parent pom defines common style checks and testing strategies for our samples.
-        Removing or replacing it should not affect the execution of the samples in anyway.
-    -->
-    <parent>
-        <groupId>com.google.cloud.samples</groupId>
-        <artifactId>shared-configuration</artifactId>
-        <version>1.2.2</version>
-        <relativePath></relativePath>
-    </parent>
-
-    <properties>
-        <maven.compiler.source>1.8</maven.compiler.source>
-        <maven.compiler.target>1.8</maven.compiler.target>
-    </properties>
-
-    <modules>
-        <module>snippets</module>
-    </modules>
-
-    <build>
-        <plugins>
-        <plugin>
-            <groupId>org.apache.maven.plugins</groupId>
-            <artifactId>maven-deploy-plugin</artifactId>
-            <version>3.1.4</version>
-            <configuration>
-            <skip>true</skip>
-            </configuration>
-        </plugin>
-        <plugin>
-            <groupId>org.sonatype.plugins</groupId>
-            <artifactId>nexus-staging-maven-plugin</artifactId>
-            <version>1.7.0</version>
-            <configuration>
-            <skipNexusStagingDeployMojo>true</skipNexusStagingDeployMojo>
-            </configuration>
-        </plugin>
-        </plugins>
-    </build>
-
->>>>>>> 8b9f5b3f
 </project>